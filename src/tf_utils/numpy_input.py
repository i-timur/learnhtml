--- conflicted
+++ resolved
@@ -18,11 +18,7 @@
     :param csv_pattern: the pattern of the csv files
     :return: the specified dict
     """
-<<<<<<< HEAD
-    ddf = dd.read_csv(csv_pattern, dtypes={''})
-=======
     ddf = dd.read_csv(csv_pattern, dtype={'ancestor5_class_text': 'object', 'id_text': 'object'})
->>>>>>> d180a347
     textual_cols = list(filter(lambda col: re.match(r'.*(((id|class)_text)|text)$', col), ddf.columns))
 
     # separate the numpy arrays
