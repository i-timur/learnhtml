import functools
import itertools
import tempfile
from urllib.parse import urlparse
from collections import UserDict


import keras
import numpy as np
import pandas as pd
from keras.callbacks import Callback
from sklearn.metrics import f1_score, precision_score, recall_score
from sklearn.model_selection import GridSearchCV
<<<<<<< HEAD
from sklearn.utils import class_weight

from keras_utils import sparse_generator, KerasSparseClassifier
=======
from sklearn.base import BaseEstimator, TransformerMixin
>>>>>>> d180a347


def get_domain_from_url(url):
    """Returns the fully-qualified domain fo an url."""
    return urlparse(url).netloc


def zip_dicts(*dicts):
    """Given a list of dictionaries, zip their corresponding
    values and return the resulting dictionary"""
    return {key: [dictionary[key] for dictionary in dicts] for key in dicts[0].keys()}


def dict_combinations(*dict_list_lists):
    """Given a list of lists of dictionaries return the list of
    all possible dictionaries resulting from the unions of sampling
    a dictionary from each list."""
    combinations = itertools.product(*dict_list_lists)  # cartesian product of all
    return map(lambda comb: functools.reduce(lambda a, b: dict(list(a.items()) + list(b.items())),
                                             comb, {}), combinations)  # return resulting dicts


def get_metrics(estimator, big_X, big_y, train_ind, validation_ind, test_ind, hyperparams={}):
    """Returns a datafram of results containing the score for train, test and validation
    for the given estimator. Optionally tunes with a search space of given hyperparameters."""
    # create a big set that is split just by the normal split
    split = [(train_ind, validation_ind)]
    # define the grid search with the goal to maximize f1 score on validation
    grid_search = GridSearchCV(estimator=estimator, param_grid=hyperparams, scoring='f1',
                               cv=split, verbose=2, pre_dispatch=1)
    grid_search.fit(big_X, big_y)

    result_df = pd.DataFrame(data=[
        {'f1-score': f1_score(big_y[train_ind], grid_search.predict(big_X[train_ind, :])), 'set': 'train'},
        {'f1-score': f1_score(big_y[validation_ind], grid_search.predict(big_X[validation_ind, :])),
         'set': 'validation'},
        {'f1-score': f1_score(big_y[test_ind], grid_search.predict(big_X[test_ind, :])), 'set': 'test'}
    ])
    return result_df, grid_search


def dict_combinations(*dict_list_lists):
    """Given a list of lists of ditionaries return the list of
    all posible dictionarie resulting from the unions of sampling
    a dictionary from each list."""
    combinations = itertools.product(*dict_list_lists)  # cartesian product of all
    return map(lambda comb: functools.reduce(lambda a, b: dict(list(a.items()) + list(b.items())),
                                             comb, {}), combinations)  # return resulting dicts


def get_random_split(key, proportions):
    """Given a set of keys and the proportions to split, return the random split
    according to those keys. Returns len(proportions) boolean masks for the split"""
    unique_keys = np.unique(key)
    np.random.shuffle(unique_keys)  # in place shuffle

    # get proportional slices on the unique keys
    split_points = np.floor(np.cumsum([0] + proportions) * unique_keys.size).astype(int)
    split_slices = [slice(i, j) for i, j in zip(split_points[:-1], split_points[1:])]

    return [np.isin(key, unique_keys[split_slice]) for split_slice in split_slices]


<<<<<<< HEAD
class Metrics(Callback):
    def __init__(self, validation_data, batch_size, *args, prefix='', **kwargs):
        super().__init__(*args, **kwargs)
        self._validation_data = validation_data
        self._batch_size = batch_size
        self.prefix = prefix

    def on_epoch_end(self, epoch, logs={}):
        preds = self.model.predict_generator(
            sparse_generator(self._validation_data[0], None, self._batch_size, shuffle=False),
            steps=np.ceil(self._validation_data[0].shape[0] / self._batch_size)
        )

        predict = np.round(np.asarray(preds))
        target = self._validation_data[1]
        results = {
            'precision': precision_score(target, predict),
            'recall': recall_score(target, predict),
            'f1': f1_score(target, predict)
        }
        print(' - '.join('{}{}: {}'.format(self.prefix, name, val) for name, val in results.items()))

        for name, val in results.items():
            logs['{}{}'.format(self.prefix, name)] = val


class MyKerasClassifier(KerasSparseClassifier):
    """Custom KerasClassifier
    Ensures that we can use early stopping and checkpointing
    """
    def fit(self, X, y, **kwargs):
        # leave a 20 % chunk out on which to do validation
        val_point = int(X.shape[0] * .8)

        # try to get the checkpoint file, otherwise use a temporary
        checkpoint_file = self.sk_params.get('checkpoint_file', None)
        is_tmp = False
        if checkpoint_file is None:
            # create a temprorary file to save the checkpoint to
            is_tmp = True
            tmp_file = tempfile.NamedTemporaryFile()
            checkpoint_file = tmp_file.name

        metrics = Metrics((X[val_point:, :], y[val_point:]), 1024, prefix='val_')
        early_stopper = keras.callbacks.EarlyStopping(monitor='val_f1', min_delta=0.0001,
                                                      patience=self.sk_params.get('patience', 10),
                                                      verbose=1, mode='max')
        checkpoint = keras.callbacks.ModelCheckpoint(checkpoint_file, monitor='val_f1', verbose=1, save_best_only=True,
                                                     mode='max')

        # set the calbacks per fit method, this ensures that each clone has its own callbacks
        self.sk_params['nb_features'] = X.shape[1]
        self.sk_params['batch_size'] = 1024
        self.sk_params['callbacks'] = [metrics, checkpoint, early_stopper]

        if self.sk_params.get('class_weight', None) == 'balanced':
            weights = class_weight.compute_class_weight('balanced', [0, 1], y[val_point:])
            self.sk_params['class_weight'] = dict(enumerate(weights))

        super().fit(X[:val_point], y[:val_point], **kwargs)

        # realod from checkpoint
        self.model.load_weights(checkpoint_file)

        if is_tmp:
            # if it is temporary, delete it at the end
            tmp_file.close()
=======
class ItemSelector(BaseEstimator, TransformerMixin):
    """For data grouped by feature, select subset of data at a provided key.

    The data is expected to be stored in a 2D data structure, where the first
    index is over features and the second is over samples.  i.e.

    Parameters
    ----------
    key : hashable, required
        The key corresponding to the desired value in a mappable.
    """
    def __init__(self, key):
        self.key = key

    def fit(self, x, y=None):
        return self

    def transform(self, data_dict):
        return data_dict[self.key]
    
    
class RecDict(UserDict):
    """Dictionary containing arrays that is indexale, both by keys
    and by slices. Used as a lightweight replacement for recarray"""
    # TODO: add a check for lengths
    
    def __getitem__(self, key):
        if isinstance(key, str):
            return super().__getitem__(key)
        return RecDict({k: val[key] for k, val in self.data.items()})

    def __len__(self):
        """Return the length of the elements, jsut fetch the first one"""
        item = next(iter(self.data.values()))
        if isinstance(item, list):
            return len(item)
        return item.shape[0]
    
    @property
    def shape(self):
        # workaround for sklearn
        return (len(self),)
    
>>>>>>> d180a347
<|MERGE_RESOLUTION|>--- conflicted
+++ resolved
@@ -11,13 +11,10 @@
 from keras.callbacks import Callback
 from sklearn.metrics import f1_score, precision_score, recall_score
 from sklearn.model_selection import GridSearchCV
-<<<<<<< HEAD
+from sklearn.base import BaseEstimator, TransformerMixin
 from sklearn.utils import class_weight
 
 from keras_utils import sparse_generator, KerasSparseClassifier
-=======
-from sklearn.base import BaseEstimator, TransformerMixin
->>>>>>> d180a347
 
 
 def get_domain_from_url(url):
@@ -81,7 +78,50 @@
     return [np.isin(key, unique_keys[split_slice]) for split_slice in split_slices]
 
 
-<<<<<<< HEAD
+class ItemSelector(BaseEstimator, TransformerMixin):
+    """For data grouped by feature, select subset of data at a provided key.
+
+    The data is expected to be stored in a 2D data structure, where the first
+    index is over features and the second is over samples.  i.e.
+
+    Parameters
+    ----------
+    key : hashable, required
+        The key corresponding to the desired value in a mappable.
+    """
+    def __init__(self, key):
+        self.key = key
+
+    def fit(self, x, y=None):
+        return self
+
+    def transform(self, data_dict):
+        return data_dict[self.key]
+
+
+class RecDict(UserDict):
+    """Dictionary containing arrays that is indexale, both by keys
+    and by slices. Used as a lightweight replacement for recarray"""
+    # TODO: add a check for lengths
+
+    def __getitem__(self, key):
+        if isinstance(key, str):
+            return super().__getitem__(key)
+        return RecDict({k: val[key] for k, val in self.data.items()})
+
+    def __len__(self):
+        """Return the length of the elements, jsut fetch the first one"""
+        item = next(iter(self.data.values()))
+        if isinstance(item, list):
+            return len(item)
+        return item.shape[0]
+
+    @property
+    def shape(self):
+        # workaround for sklearn
+        return (len(self),)
+
+
 class Metrics(Callback):
     def __init__(self, validation_data, batch_size, *args, prefix='', **kwargs):
         super().__init__(*args, **kwargs)
@@ -148,49 +188,4 @@
 
         if is_tmp:
             # if it is temporary, delete it at the end
-            tmp_file.close()
-=======
-class ItemSelector(BaseEstimator, TransformerMixin):
-    """For data grouped by feature, select subset of data at a provided key.
-
-    The data is expected to be stored in a 2D data structure, where the first
-    index is over features and the second is over samples.  i.e.
-
-    Parameters
-    ----------
-    key : hashable, required
-        The key corresponding to the desired value in a mappable.
-    """
-    def __init__(self, key):
-        self.key = key
-
-    def fit(self, x, y=None):
-        return self
-
-    def transform(self, data_dict):
-        return data_dict[self.key]
-    
-    
-class RecDict(UserDict):
-    """Dictionary containing arrays that is indexale, both by keys
-    and by slices. Used as a lightweight replacement for recarray"""
-    # TODO: add a check for lengths
-    
-    def __getitem__(self, key):
-        if isinstance(key, str):
-            return super().__getitem__(key)
-        return RecDict({k: val[key] for k, val in self.data.items()})
-
-    def __len__(self):
-        """Return the length of the elements, jsut fetch the first one"""
-        item = next(iter(self.data.values()))
-        if isinstance(item, list):
-            return len(item)
-        return item.shape[0]
-    
-    @property
-    def shape(self):
-        # workaround for sklearn
-        return (len(self),)
-    
->>>>>>> d180a347
+            tmp_file.close()