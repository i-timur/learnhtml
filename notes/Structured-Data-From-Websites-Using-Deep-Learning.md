## Extracting Structured Data from Websites Using Deep Learning

### Abstract(what we want to achieve?)
The goal of this document is to explore the posibility of extracting manually-labeled structured data records from websites, using deep learning models. Such a model would be able, given a set of websites with the tags containing the desired information labeled accordingly, to both extract data from the same websites and potentially generalize to other similarly-structered sites.

### Introduction(what do we do?)
We tackle the following tasks:
1. Classification based on **DOM**-tree features. We are extracting features strictly related to the dom, for each tag. Fo each tag, we are also adding features based on its predecessors and descendants. (See notebook [`1-html-features`](../experiments/1-html-features.ipynb).)

2. Classification based on **redender boxes** and other visual features.
    * possibly use both `border-` and `content-` boxes
    * use both absolute and relative positioning

### Experiments(how we aproach the problem?)
For the the first set of features, we will be trying to classify both on the HLD(hand labeled data) and on some syntheticly generated labels.

* 1A. Classifying using only DOM  fetures on HDL
* 1B. Classifying on randomly generated XPath labels(generating labels for tags extracted with the same random Xpath) to see how does the ML model compare.
* 2 . Classifying HDL based on visual features.
* 3 . Leave-one-out prediction for feaures to see corelations and decide which is stronger

We will be splitting the data into 3:
* D1. data on pages containing the labels
* D2. data on pages of the same website
* D3. data on all the websites

### Results
* R1. 1A vs 1Brand vs 2
* R2. 1A & 2 for HDL

<<<<<<< HEAD
### Related work
#### [Web Page Element Classification Based on Visual Features - Burget et al. 2009](papers/burget.md)
* Uses machine learning - decision trees for classification of segmented data
* Uses 5 classes of fetures that overlap with what we are trying to do:
    * Size and position. x,y, width, height
    * background colors 
    * font properties
    * border properties
    * Text features(total digits, total lower, total upper, lenght etc)
* Uses heuristic line and block detection which may be achievable with a CNN
* Similar **experimental design**:
    1. trains and tests on the same site
    2. tries to test generalization by testing on sites others than those used in training
* Similar labels: groups image segments into groups specific to the domain of the problem(articles -> title, author, content, etc)
    
#### [ViDE: A Vision-based Approach for Deep Web Data extraction - Liu et al. 2007](papers/vide.md)
* assumes visual regularity among semantically similiar items
* font and positional features
* searches for gird/list patterns in the page(doable with CNN?)
* quanitifes results using **revision** - percentage of pages with $F1_{score} = 1$ => $F1_{score}$ may be used as a more relaxed performance metric
* **three-leveled** extraction: data region - data records - data items. heirarchy of more granular groups of data => could be useful as an idea, but it is a a pretty string assumption


#### [A quantitative comparison of semantic web page segmentation algorithms - Kreuzer 2013](papers/reuzer.md)
* defines a *semantic block* as continuuous HTML fragment rendered as a graphically consistent block
* defines *granularity* as the nesting level of blocks. in this case we are basically doing flat segmentation
* no direct correspondence between visual block and html block. A heuristic such as *grouping  toghether* adjacent tags that are part of the same semantic block
* some sort of fuzzy matching metric could be defined, maybe based on the above definition of semantic blocks and the use of grouping to relax th e

### Conclusion


=======
### Usecases
* API generation from html websites - Given a website, extract structured data and expose it as an API
  * for a single unindexed site
  * for multiple similar websites(ie. blogpost aggregator)
* borad crawls for complex structured data - Broad crawls are notoriusly hard to do if the data is not immediatley parsable. A model that cand extract random structured data could accomplish such a task. ( this depends on how well the model generalizes)
* site migration. After extracting structured data, the site could be migrated to another html structure.

### Conclusion

### Related work
* *Cross-Supervised Synthesis of Web-Crawlers - Adi Omari* 
  * Generating XPaths from labels
  * Generalizing to new websites based on equivalence relationship between content(with edit distance). This is based on the assumption that the same exact data is on both websites.
  * Generating XPaths for the new site
  * Three-tiered filtering of content. Selectign urls, selectign data container and selcting data from the container
  
  This could be relevant as the process of gathering new data with the equivalence relationship can help groe the dataset synthetically.
>>>>>>> b888e9ff

### Other ideas
1. Decide framework of website from features
2. Decide content type(blog, forum, ecommerce, tutorial, etc)
3. Extract semantic tree information from website(needs more data)
4. Try using RNNs on DOm trees<|MERGE_RESOLUTION|>--- conflicted
+++ resolved
@@ -16,8 +16,7 @@
 
 * 1A. Classifying using only DOM  fetures on HDL
 * 1B. Classifying on randomly generated XPath labels(generating labels for tags extracted with the same random Xpath) to see how does the ML model compare.
-* 2 . Classifying HDL based on visual features.
-* 3 . Leave-one-out prediction for feaures to see corelations and decide which is stronger
+* 2. Classifying HDL based on visual features.
 
 We will be splitting the data into 3:
 * D1. data on pages containing the labels
@@ -28,7 +27,6 @@
 * R1. 1A vs 1Brand vs 2
 * R2. 1A & 2 for HDL
 
-<<<<<<< HEAD
 ### Related work
 #### [Web Page Element Classification Based on Visual Features - Burget et al. 2009](papers/burget.md)
 * Uses machine learning - decision trees for classification of segmented data
@@ -53,36 +51,17 @@
 
 
 #### [A quantitative comparison of semantic web page segmentation algorithms - Kreuzer 2013](papers/reuzer.md)
-* defines a *semantic block* as continuuous HTML fragment rendered as a graphically consistent block
-* defines *granularity* as the nesting level of blocks. in this case we are basically doing flat segmentation
-* no direct correspondence between visual block and html block. A heuristic such as *grouping  toghether* adjacent tags that are part of the same semantic block
-* some sort of fuzzy matching metric could be defined, maybe based on the above definition of semantic blocks and the use of grouping to relax th e
+* defines a **semantic block** as continuuous HTML fragment rendered as a graphically consistent block
+* defines **granularity** as the nesting level of blocks. in this case we are basically doing flat segmentation or a basic 2 level one
+* no direct correspondence between visual block and html block. A heuristic such as **grouping  toghether** adjacent tags that are part of the same semantic block
+* some sort of fuzzy matching metric could be defined, maybe based on the above definition of semantic blocks and the use of grouping to relax the constraints
+* mentions good performance of depth, positioning and area in the WebTerrain algorithm
 
 ### Conclusion
 
 
-=======
-### Usecases
-* API generation from html websites - Given a website, extract structured data and expose it as an API
-  * for a single unindexed site
-  * for multiple similar websites(ie. blogpost aggregator)
-* borad crawls for complex structured data - Broad crawls are notoriusly hard to do if the data is not immediatley parsable. A model that cand extract random structured data could accomplish such a task. ( this depends on how well the model generalizes)
-* site migration. After extracting structured data, the site could be migrated to another html structure.
-
-### Conclusion
-
-### Related work
-* *Cross-Supervised Synthesis of Web-Crawlers - Adi Omari* 
-  * Generating XPaths from labels
-  * Generalizing to new websites based on equivalence relationship between content(with edit distance). This is based on the assumption that the same exact data is on both websites.
-  * Generating XPaths for the new site
-  * Three-tiered filtering of content. Selectign urls, selectign data container and selcting data from the container
-  
-  This could be relevant as the process of gathering new data with the equivalence relationship can help groe the dataset synthetically.
->>>>>>> b888e9ff
 
 ### Other ideas
 1. Decide framework of website from features
 2. Decide content type(blog, forum, ecommerce, tutorial, etc)
-3. Extract semantic tree information from website(needs more data)
-4. Try using RNNs on DOm trees+3. Extract semantic tree information from website(needs more data)